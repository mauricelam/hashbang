--- conflicted
+++ resolved
@@ -1,15 +1,9 @@
 import setuptools
-import os
+from pathlib import Path
 
-<<<<<<< HEAD
-DIR = os.path.dirname(__file__)
-README = os.path.join(DIR, 'README.md')
-with open(README, 'r') as f:
-=======
 DIR = Path(__file__).parent
 README = DIR/'README.md'
 with README.open('r') as f:
->>>>>>> 34c0a0f0
     long_description = f.read()
 
 setuptools.setup(
@@ -21,16 +15,11 @@
     long_description=long_description,
     long_description_content_type="text/markdown",
     url="https://github.com/mauricelam/hashbang",
-<<<<<<< HEAD
     packages=["hashbang"],
     test_suite="tests/hashbang_test.py",
     install_requires=[
         'pathlib;python_version<"3.4"',
     ],
-=======
-    packages=["src/hashbang"],
-    install_requires=[],
->>>>>>> 34c0a0f0
     extras_require={
         "completion": ["argcomplete"]
     },
